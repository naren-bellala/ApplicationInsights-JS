--- conflicted
+++ resolved
@@ -19,11 +19,8 @@
             disableTelemetry: false,
             verboseLogging: false,
             diagnosticLogInterval: 1000,
-<<<<<<< HEAD
+            autoTrackPageVisitTime: false,
             samplingPercentage: 100
-=======
-            autoTrackPageVisitTime: false
->>>>>>> 6bb5235f
         };
 
         // set default values
@@ -36,7 +33,7 @@
         Microsoft.ApplicationInsights.Util.setCookie('ai_user', "");
         if (window.localStorage) {
             window.localStorage.clear();
-        }
+    }
     }
 
     public testCleanup() {
@@ -45,7 +42,7 @@
         Microsoft.ApplicationInsights.Util.setCookie('ai_user', "");
         if (window.localStorage) {
             window.localStorage.clear();
-        }
+    }
     }
 
     public registerTests() {
@@ -125,7 +122,7 @@
 
                 // verify
                 Assert.ok(trackStub.calledTwice, "track was called");
-                
+
                 // teardown
                 trackStub.restore();
             }
@@ -188,7 +185,7 @@
 
                 // act
                 test(() => appInsights.trackEvent("testEvent"), Microsoft.ApplicationInsights.Telemetry.Event.envelopeType, Microsoft.ApplicationInsights.Telemetry.Event.dataType);
-                
+
                 // teardown
                 trackStub.restore();
             }
@@ -239,7 +236,7 @@
 
                 // act
                 test(() => appInsights.trackEvent("testEvent"));
-              
+
                 // teardown
                 trackStub.restore();
             }
@@ -262,7 +259,7 @@
                 appInsights.context.device.osversion = "101";
                 appInsights.context.device.resolution = "101";
                 appInsights.context.device.type = "101";
-
+                
                 var trackStub = sinon.stub(appInsights.context._sender, "send");
 
                 // verify
@@ -288,7 +285,7 @@
 
                 // act
                 test(() => appInsights.trackEvent("testEvent"));
-               
+
                 // teardown
                 trackStub.restore();
             }
@@ -317,7 +314,7 @@
 
                 // act
                 test(() => appInsights.trackEvent("testEvent"));
-               
+
                 // teardown
                 trackStub.restore();
             }
@@ -344,7 +341,7 @@
 
                 // act
                 test(() => appInsights.trackEvent("testEvent"));
-                
+
                 // teardown
                 trackStub.restore();
             }
@@ -379,7 +376,7 @@
 
                 // act
                 test(() => appInsights.trackEvent("testEvent"));
-                
+
                 // teardown
                 trackStub.restore();
             }
@@ -405,7 +402,7 @@
 
                 // act
                 test(() => appInsights.trackEvent("testEvent"));
-                
+
                 // teardown
                 trackSpy.restore();
             }
@@ -466,7 +463,7 @@
 
                 // act
                 test(() => appInsights.trackEvent("testEvent"));
-                
+
                 // teardown
                 trackStub.restore();
             }
@@ -501,7 +498,7 @@
 
                 // act
                 test(() => appInsights.trackEvent("testEvent"));
-                
+
                 // teardown
                 trackStub.restore();
             }
@@ -560,10 +557,10 @@
 
                 // act
                 test(() => appInsights.trackEvent("testEvent"));
-               
-                // teardown
-                trackStub.restore();
-            }
+
+                // teardown
+                trackStub.restore();
+                }
         });
 
         this.testCase({
@@ -587,7 +584,7 @@
                     trackStub.reset();
                 };
 
-                // act
+                // act 
                 test(() => appInsights.trackEvent("testEvent"));
                 
                 // teardown
@@ -609,7 +606,7 @@
                 // verify
                 var test = (action) => {
                     action();
-                    this.clock.tick(1);
+                this.clock.tick(1);
                     var envelope = this.getFirstResult(action, trackStub);
                     var contextKeys = new AI.ContextTagKeys();
                     Assert.equal(undefined, envelope.tags[contextKeys.userAuthUserId], "user.authenticatedId");
@@ -620,10 +617,10 @@
 
                 // act
                 test(() => appInsights.trackEvent("testEvent"));
-                
-                // teardown
-                trackStub.restore();
-            }
+
+                // teardown
+                trackStub.restore();
+                }
         });
 
         this.testCase({
@@ -761,15 +758,15 @@
             test: () => {
                 var sut = new Microsoft.ApplicationInsights.AppInsights(this.getAppInsightsSnippet());
                 var dumpSpy = sinon.spy(Microsoft.ApplicationInsights.Util, "dump")
-                var unexpectedError = new Error();
+                    var unexpectedError = new Error();
                 var stub = sinon.stub(sut, "trackException").throws(unexpectedError);
 
-                sut._onerror("any message", "any://url", 420, 42, new Error());
-
-                Assert.ok(dumpSpy.calledWith(unexpectedError));
+                    sut._onerror("any message", "any://url", 420, 42, new Error());
+
+                    Assert.ok(dumpSpy.calledWith(unexpectedError));
                 stub.restore();
                 dumpSpy.restore();
-            }
+                }
         });
 
         this.testCase({
@@ -787,8 +784,8 @@
                 Assert.ok(dumpSpy.returnValues[0].indexOf("name: 'Error'") != -1);
 
                 stub.restore();
-                dumpSpy.restore();
-            }
+                    dumpSpy.restore();
+                }
         });
 
         this.testCase({
@@ -798,17 +795,17 @@
                 var throwInternalNonUserActionableSpy = sinon.spy(Microsoft.ApplicationInsights._InternalLogging, "throwInternalNonUserActionable");
                 var dumpStub = sinon.stub(Microsoft.ApplicationInsights.Util, "dump");
                 var stub = sinon.stub(sut, "trackException").throws(new Error());
-                var expectedErrorDump: string = "test error";
-                dumpStub.returns(expectedErrorDump);
-
-                sut._onerror("any message", "any://url", 420, 42, new Error());
-
-                var logMessage: string = throwInternalNonUserActionableSpy.getCall(0).args[1];
-                Assert.notEqual(-1, logMessage.indexOf(expectedErrorDump));
+                    var expectedErrorDump: string = "test error";
+                    dumpStub.returns(expectedErrorDump);
+
+                    sut._onerror("any message", "any://url", 420, 42, new Error());
+
+                    var logMessage: string = throwInternalNonUserActionableSpy.getCall(0).args[1];
+                    Assert.notEqual(-1, logMessage.indexOf(expectedErrorDump));
                 stub.restore();
-                dumpStub.restore();
-                throwInternalNonUserActionableSpy.restore();
-            }
+                    dumpStub.restore();
+                    throwInternalNonUserActionableSpy.restore();
+                }
         });
 
         this.testCase({
@@ -979,7 +976,7 @@
             }
         });
 
-
+        
         this.testCase({
             name: name + "PageviewData is initialized in constructor with name, url, properties, and measurements and valid",
             test: () => {
