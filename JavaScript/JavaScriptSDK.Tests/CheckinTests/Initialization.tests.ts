﻿
/// <reference path="..\TestFramework\Common.ts" />
/// <reference path="../../javascriptsdk/initialization.ts" />
/// <reference path="../../javascriptsdk/appinsights.ts" />

class InitializationTests extends TestClass {

    public testInitialize() {
        window['queueTest'] = function () { };
    }

    private getAppInsightsSnippet() {
        var snippet: Microsoft.ApplicationInsights.IConfig = {
            instrumentationKey: "ffffffff-ffff-ffff-ffff-ffffffffffff",
            endpointUrl: "//dc.services.visualstudio.com/v2/track",
            emitLineDelimitedJson: false,
            accountId: undefined,
            sessionRenewalMs: 10,
            sessionExpirationMs: 10,
            maxBatchSizeInBytes: 1000000,
            maxBatchInterval: 1,
            enableDebug: true,
            disableExceptionTracking: false,
            disableTelemetry: false,
            verboseLogging: true,
            diagnosticLogInterval: 1,
            autoTrackPageVisitTime: false,
            samplingPercentage: 33,
            disableAjaxTracking: true,
            overridePageViewDuration: false,
            maxAjaxCallsPerView: 44,
            disableDataLossAnalysis: true,
            disableCorrelationHeaders: false,
<<<<<<< HEAD
            disableFlushOnBeforeUnload: false
=======
            cookieDomain: undefined
>>>>>>> 7066f79f
        };

        // set default values
        return snippet;
    }

    public registerTests() {
        this.testCase({
            name: "InitializationTests: constructor throws if Instrumentation Key is not set",
            test: () => {
                var snippet = <any>{};
                var msg = "";
                try {
                    var init = new Microsoft.ApplicationInsights.Initialization(snippet);
                }
                catch (err) {
                    msg = err.message;
                }

                Assert.equal("Cannot load Application Insights SDK, no instrumentationKey was provided.", msg);
            }
        });

        this.testCase({
            name: "InitializationTests: constructor sets defaults",
            test: () => {
                var emptyConfig = <Microsoft.ApplicationInsights.IConfig>{
                    instrumentationKey: "ffffffff-ffff - ffff - ffff - ffffffffffff",
                    endpointUrl: undefined,
                    accountId: undefined,
                    sessionRenewalMs: undefined,
                    sessionExpirationMs: undefined,
                    maxBatchSizeInBytes: undefined,
                    maxBatchInterval: undefined,
                    enableDebug: undefined,
                    disableExceptionTracking: undefined,
                    disableTelemetry: undefined,
                    verboseLogging: undefined,
                    diagnosticLogInterval: undefined,
                    samplingPercentage: undefined,
                    maxAjaxCallsPerView: undefined
                };

                var snippet = <Microsoft.ApplicationInsights.Snippet> {
                    config: emptyConfig,
                    queue: []
                    }

                var init = new Microsoft.ApplicationInsights.Initialization(snippet);

                Assert.equal("//dc.services.visualstudio.com/v2/track", init.config.endpointUrl);
                Assert.equal(30 * 60 * 1000, init.config.sessionRenewalMs);
                Assert.equal(24 * 60 * 60 * 1000, init.config.sessionExpirationMs);
                Assert.equal(1000000, init.config.maxBatchSizeInBytes);
                Assert.equal(15000, init.config.maxBatchInterval);
                Assert.ok(!init.config.enableDebug);
                Assert.ok(!init.config.disableExceptionTracking);
                Assert.equal(15000, init.config.maxBatchInterval);
                Assert.ok(!init.config.verboseLogging);
                Assert.equal(10000, init.config.diagnosticLogInterval);
                Assert.equal(100, init.config.samplingPercentage);
                Assert.equal(500, init.config.maxAjaxCallsPerView);
            }
        });

        this.testCase({
            name: "InitializationTests: constructor takes the user specified values",
            test: () => {
                var userConfig = this.getAppInsightsSnippet();

                var snippet = <Microsoft.ApplicationInsights.Snippet> {
                    config: userConfig,
                    queue: []
                }

                var init = new Microsoft.ApplicationInsights.Initialization(snippet);

                Assert.equal(userConfig.endpointUrl, init.config.endpointUrl);
                Assert.equal(userConfig.sessionRenewalMs, init.config.sessionRenewalMs);
                Assert.equal(userConfig.sessionExpirationMs, init.config.sessionExpirationMs);
                Assert.equal(userConfig.maxBatchSizeInBytes, init.config.maxBatchSizeInBytes);
                Assert.equal(userConfig.maxBatchInterval, init.config.maxBatchInterval);
                Assert.ok(init.config.enableDebug);
                Assert.ok(!init.config.disableExceptionTracking);
                Assert.equal(1, init.config.maxBatchInterval);
                Assert.ok(init.config.verboseLogging);
                Assert.equal(1, init.config.diagnosticLogInterval);
                Assert.equal(33, init.config.samplingPercentage);
                Assert.equal(44, init.config.maxAjaxCallsPerView);
            }
        });

        this.testCase({
            name: "InitializationTests: invalid sampling values are treated as sampling OFF (sampling percentage gets set to 100)",
            test: () => {                
                var res = Microsoft.ApplicationInsights.Initialization.getDefaultConfig(<any> { samplingPercentage: 0 });
                Assert.equal(100, res.samplingPercentage);

                res = Microsoft.ApplicationInsights.Initialization.getDefaultConfig(<any> { samplingPercentage: "" });
                Assert.equal(100, res.samplingPercentage);

                res = Microsoft.ApplicationInsights.Initialization.getDefaultConfig(<any> { samplingPercentage: null });
                Assert.equal(100, res.samplingPercentage);

                res = Microsoft.ApplicationInsights.Initialization.getDefaultConfig(<any> { samplingPercentage: undefined });
                Assert.equal(100, res.samplingPercentage);

                res = Microsoft.ApplicationInsights.Initialization.getDefaultConfig(<any> { samplingPercentage: false });
                Assert.equal(100, res.samplingPercentage);

                res = Microsoft.ApplicationInsights.Initialization.getDefaultConfig(<any> { samplingPercentage: -123 });
                Assert.equal(100, res.samplingPercentage);

                res = Microsoft.ApplicationInsights.Initialization.getDefaultConfig(<any> { samplingPercentage: 123 });
                Assert.equal(100, res.samplingPercentage);

                // "50" is treated as correct number and doesn't reset sampling percentage to 100.
                res = Microsoft.ApplicationInsights.Initialization.getDefaultConfig(<any> { samplingPercentage: "50" });
                Assert.equal(50, res.samplingPercentage);
            }
        });

        this.testCase({
            name: "InitializationTests: polling for log messages",
            test: () => {
                var userConfig = this.getAppInsightsSnippet();
                var snippet = <Microsoft.ApplicationInsights.Snippet> {
                    config: userConfig,
                    queue: []
                }

                var init = new Microsoft.ApplicationInsights.Initialization(snippet);
                var appInsightsLocal = init.loadAppInsights();
                var trackTraceSpy = this.sandbox.stub(appInsightsLocal, "trackTrace");

                var queue: Array<Microsoft.ApplicationInsights._InternalLogMessage> = Microsoft.ApplicationInsights._InternalLogging["queue"];
                var length = queue.length;
                for (var i = 0; i < length; i++) {
                    queue.shift();
                }
                queue.push(new Microsoft.ApplicationInsights._InternalLogMessage(1, "Hello1"));
                queue.push(new Microsoft.ApplicationInsights._InternalLogMessage(2, "Hello2"));

                init.loadAppInsights();
                var poller = init.pollInteralLogs(appInsightsLocal);

                this.clock.tick(2);
                var data1 = trackTraceSpy.args[0][0];
                Assert.ok("Hello1", data1.message);

                var data2 = trackTraceSpy.args[1][0];
                Assert.ok("Hello2", data2.message);

                clearInterval(poller);

                
                
            }
        });


        this.testCase({
            name: "InitializationTests: in config - 'false' string is treated as a boolean false",
            test: () => {

                var userConfig = {
                    enableDebug: "false",
                    disableExceptionTracking: "false",
                    disableTelemetry: "false",
                    verboseLogging: "false",
                    emitLineDelimitedJson: "false",
                };

                var config = Microsoft.ApplicationInsights.Initialization.getDefaultConfig(<any>userConfig);

                Assert.ok(!config.enableDebug);
                Assert.ok(!config.disableExceptionTracking);
                Assert.ok(!config.disableTelemetry);
                Assert.ok(!config.verboseLogging);
                Assert.ok(!config.emitLineDelimitedJson);
            }
        });

        this.testCase({
            name: "InitializationTests: in config - 'true' string is treated as a boolean true",
            test: () => {

                var userConfig = {
                    enableDebug: "true",
                    disableExceptionTracking: "true",
                    disableTelemetry: "true",
                    verboseLogging: "true",
                    emitLineDelimitedJson: "true",
                };

                var config = Microsoft.ApplicationInsights.Initialization.getDefaultConfig(<any>userConfig);

                Assert.ok(config.enableDebug);
                Assert.ok(config.disableExceptionTracking);
                Assert.ok(config.disableTelemetry);
                Assert.ok(config.verboseLogging);
                Assert.ok(config.emitLineDelimitedJson);
            }
        });
        
        this.testCase({
            name: "InitializationTests: beforeunload handler is appropriately added",
            test: () => {
                // Assemble
                var userConfig = this.getAppInsightsSnippet();
                var snippet = <Microsoft.ApplicationInsights.Snippet> {
                    config: userConfig,
                    queue: []
                };
                var addEventHandlerStub = this.sandbox.stub(Microsoft.ApplicationInsights.Util, 'addEventHandler').returns(true);
                var init = new Microsoft.ApplicationInsights.Initialization(snippet);
                var appInsightsLocal = init.loadAppInsights();
                
                // Act
                init.addHousekeepingBeforeUnload(appInsightsLocal);
                
                // Assert
                Assert.ok(addEventHandlerStub.calledOnce);
                Assert.equal(addEventHandlerStub.getCall(0).args[0], 'beforeunload');
                Assert.ok(addEventHandlerStub.getCall(0).args[1] !== undefined, 'addEventHandler was called with undefined callback');
            }
        });

        this.testCase({
            name: "InitializationTests: disableFlushOnBeforeUnload switch works",
            test: () => {
                // Assemble
                var userConfig = this.getAppInsightsSnippet();
                userConfig.disableFlushOnBeforeUnload = true;
                var snippet = <Microsoft.ApplicationInsights.Snippet>{
                    config: userConfig,
                    queue: []
                };
                var addEventHandlerStub = this.sandbox.stub(Microsoft.ApplicationInsights.Util, 'addEventHandler').returns(true);
                var init = new Microsoft.ApplicationInsights.Initialization(snippet);
                var appInsightsLocal = init.loadAppInsights();
                
                // Act
                init.addHousekeepingBeforeUnload(appInsightsLocal);
                
                // Assert
                Assert.ok(addEventHandlerStub.notCalled);                
            }
        });
    }
}

new InitializationTests().registerTests(); <|MERGE_RESOLUTION|>--- conflicted
+++ resolved
@@ -31,11 +31,8 @@
             maxAjaxCallsPerView: 44,
             disableDataLossAnalysis: true,
             disableCorrelationHeaders: false,
-<<<<<<< HEAD
-            disableFlushOnBeforeUnload: false
-=======
+            disableFlushOnBeforeUnload: false,
             cookieDomain: undefined
->>>>>>> 7066f79f
         };
 
         // set default values
