--- conflicted
+++ resolved
@@ -25,11 +25,8 @@
             disableTelemetry: false,
             verboseLogging: true,
             diagnosticLogInterval: 1,
-<<<<<<< HEAD
+            autoTrackPageVisitTime: false,
             samplingPercentage: 33
-=======
-            autoTrackPageVisitTime: false,
->>>>>>> 6bb5235f
         };
 
         // set default values
@@ -76,7 +73,7 @@
                 var snippet = <Microsoft.ApplicationInsights.Snippet> {
                     config: emptyConfig,
                     queue: []
-                }
+                    }
 
                 var init = new Microsoft.ApplicationInsights.Initialization(snippet);
 
@@ -184,7 +181,7 @@
                 clearInterval(poller);
 
                 trackTraceSpy.restore();
-
+                
             }
         });
 
