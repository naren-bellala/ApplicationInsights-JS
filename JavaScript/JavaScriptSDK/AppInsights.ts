--- conflicted
+++ resolved
@@ -15,12 +15,8 @@
 
     "use strict";
 
-<<<<<<< HEAD
-    export var Version = "1.0.0";
+    export var Version = "1.0.2";
     export var SnippetVersion: string; 
-=======
-    export var Version = "1.0.2";
->>>>>>> 80130a3d
 
     /**
     * Internal interface to pass appInsights object to subcomponents without coupling 
