--- conflicted
+++ resolved
@@ -108,7 +108,7 @@
                 if (typeof name !== "string") {
                     name = window.document && window.document.title || "";
                 }
-                
+
                 this._pageTracking.start(name);
             } catch (e) {
                 _InternalLogging.throwInternalNonUserActionable(LoggingSeverity.CRITICAL, "startTrackPage failed, page view may not be collected: " + Util.dump(e));
@@ -302,16 +302,12 @@
                 _InternalLogging.throwInternalNonUserActionable(LoggingSeverity.CRITICAL, "trackMetric failed, metric will not be collected: " + Util.dump(e));
             }
         }
-<<<<<<< HEAD
-        
-=======
 
         /**
         * Log a diagnostic message. 
         * @param    message A message string 
         * @param   properties  map[string, string] - additional data used to filter traces in the portal. Defaults to empty.
         */
->>>>>>> 919c36fc
         public trackTrace(message: string, properties?: Object) {
             try {
                 var telemetry = new Telemetry.Trace(message, properties);
@@ -463,4 +459,4 @@
 
         public action: (name?: string, url?: string, duration?: number, properties?: Object, measurements?: Object) => void;
     }
-} +}