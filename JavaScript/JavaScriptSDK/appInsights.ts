﻿/// <reference path="telemetrycontext.ts" />
/// <reference path="./Telemetry/Common/Data.ts"/>
/// <reference path="./Util.ts"/>
/// <reference path="./Contracts/Generated/SessionState.ts"/>

module Microsoft.ApplicationInsights {
    "use strict";

<<<<<<< HEAD
    export var Version = "0.15.20150630.5";
=======
    export var Version = "0.15.20150624.1";
>>>>>>> be53ea44

    export interface IConfig {
        instrumentationKey: string;
        endpointUrl: string;
        emitLineDelimitedJson: boolean;
        accountId: string;
        appUserId: string;
        sessionRenewalMs: number;
        sessionExpirationMs: number;
        maxBatchSizeInBytes: number;
        maxBatchInterval: number;
        enableDebug: boolean;
        autoCollectErrors: boolean;
        disableTelemetry: boolean;
        verboseLogging: boolean;
        diagnosticLogInterval: number;
    }

    /**
     * The main API that sends telemetry to Application Insights.
     * Learn more: http://go.microsoft.com/fwlink/?LinkID=401493
     */
    export class AppInsights {

        private _eventTracking: Timing;
        private _pageTracking: Timing;

        public config: IConfig;
        public context: TelemetryContext;

        public static defaultConfig: IConfig;

        constructor(config: IConfig) {
            this.config = config || <IConfig>{};

            // load default values if specified
            var defaults: IConfig = AppInsights.defaultConfig;
            if (defaults !== undefined) {
                for (var field in defaults) {
                    // for each unspecified field, set the default value
                    if (this.config[field] === undefined) {
                        this.config[field] = defaults[field];
                    }
                }
            }

            _InternalLogging.verboseLogging = () => this.config.verboseLogging;
            _InternalLogging.enableDebugExceptions = () => this.config.enableDebug;
            var configGetters: ApplicationInsights.ITelemetryConfig = {
                instrumentationKey: () => this.config.instrumentationKey,
                accountId: () => this.config.accountId,
                appUserId: () => this.config.appUserId,
                sessionRenewalMs: () => this.config.sessionRenewalMs,
                sessionExpirationMs: () => this.config.sessionExpirationMs,
                endpointUrl: () => this.config.endpointUrl,
                emitLineDelimitedJson: () => this.config.emitLineDelimitedJson,
                maxBatchSizeInBytes: () => this.config.maxBatchSizeInBytes,
                maxBatchInterval: () => this.config.maxBatchInterval,
                disableTelemetry: () => this.config.disableTelemetry
            }

            this.context = new ApplicationInsights.TelemetryContext(configGetters);
            
            // initialize event timing
            this._eventTracking = new Timing("trackEvent");
            this._eventTracking.action = (name?: string, url?: string, duration?: number, properties?: Object, measurements?: Object) => {
                var event = new Telemetry.Event(name, properties, measurements);
                var data = new ApplicationInsights.Telemetry.Common.Data<ApplicationInsights.Telemetry.Event>(Telemetry.Event.dataType, event);
                var envelope = new Telemetry.Common.Envelope(data, Telemetry.Event.envelopeType);

                this.context.track(envelope);
            }

            // initialize page view timing
            this._pageTracking = new Timing("trackPageView");
            this._pageTracking.action = (name?: string, url?: string, duration?: number, properties?: Object, measurements?: Object) => {
                var pageView = new Telemetry.PageView(name, url, duration, properties, measurements);
                var data = new ApplicationInsights.Telemetry.Common.Data<ApplicationInsights.Telemetry.PageView>(Telemetry.PageView.dataType, pageView);
                var envelope = new Telemetry.Common.Envelope(data, Telemetry.PageView.envelopeType);

                this.context.track(envelope);
            }
        }

        /**
         * Starts timing how long the user views a page or other item. Call this when the page opens. 
         * This method doesn't send any telemetry. Call {@link stopTrackTelemetry} to log the page when it closes.
         * @param   name  A string that idenfities this item, unique within this HTML document. Defaults to the document title.
         */
        public startTrackPage(name?: string) {
            try {
                if (typeof name !== "string") {
                    name = window.document && window.document.title || "";
                }

                this._pageTracking.start(name);
            } catch (e) {
                _InternalLogging.throwInternalNonUserActionable(LoggingSeverity.CRITICAL, "startTrackPage failed: " + JSON.stringify(e));
            }
        }

        /**
         * Logs how long a page or other item was visible, after {@link startTrackPage}. Call this when the page closes. 
         * @param   name  The string you used as the name in startTrackPage. Defaults to the document title.
         * @param   url   String - a relative or absolute URL that identifies the page or other item. Defaults to the window location.
         * @param   properties  map[string, string] - additional data used to filter pages and metrics in the portal. Defaults to empty.
         * @param   measurements    map[string, number] - metrics associated with this page, displayed in Metrics Explorer on the portal. Defaults to empty.
         */
        public stopTrackPage(name?: string, url?: string, properties?: Object, measurements?: Object) {
            try {
                if (typeof name !== "string") {
                    name = window.document && window.document.title || "";
                }

                if (typeof url !== "string") {
                    url = window.location && window.location.href || "";
                }

                this._pageTracking.stop(name, url, properties, measurements);
            } catch (e) {
                _InternalLogging.throwInternalNonUserActionable(LoggingSeverity.CRITICAL, "stopTrackPage failed, page view will not be collected: " + JSON.stringify(e));
            }
        }

        /**
         * Logs that a page or other item was viewed. 
         * @param   name  The string you used as the name in startTrackPage. Defaults to the document title.
         * @param   url   String - a relative or absolute URL that identifies the page or other item. Defaults to the window location.
         * @param   properties  map[string, string] - additional data used to filter pages and metrics in the portal. Defaults to empty.
         * @param   measurements    map[string, number] - metrics associated with this page, displayed in Metrics Explorer on the portal. Defaults to empty.
         */
        public trackPageView(name?: string, url?: string, properties?: Object, measurements?: Object) {
            try {
                // ensure we have valid values for the required fields
                if (typeof name !== "string") {
                    name = window.document && window.document.title || "";
                }

                if (typeof url !== "string") {
                    url = window.location && window.location.href || "";
                }

                var durationMs = 0;
                // check if timing data is available
                if (Telemetry.PageViewPerformance.checkPageLoad() !== undefined) {
                    // compute current duration (navigation start to now) for the pageViewTelemetry
                    var startTime = window.performance.timing.navigationStart;
                    durationMs = Telemetry.PageViewPerformance.getDuration(startTime, +new Date);

                    // poll for page load completion and send page view performance data when ready
                    var handle = setInterval(() => {
                        try {
                            // abort this check if we have not finished loading after 1 minute
                            durationMs = Telemetry.PageViewPerformance.getDuration(startTime, +new Date);
                            var timingDataReady = Telemetry.PageViewPerformance.checkPageLoad();
                            var timeoutReached = durationMs > 60000;
                            if (timeoutReached || timingDataReady) {
                                clearInterval(handle);
                                durationMs = Telemetry.PageViewPerformance.getDuration(startTime, +new Date);

                                var pageViewPerformance = new Telemetry.PageViewPerformance(name, url, durationMs, properties, measurements);
                                if (pageViewPerformance.isValid) {
                                    var pageViewPerformanceData = new ApplicationInsights.Telemetry.Common.Data<ApplicationInsights.Telemetry.PageViewPerformance>(
                                        Telemetry.PageViewPerformance.dataType, pageViewPerformance);
                                    var pageViewPerformanceEnvelope = new Telemetry.Common.Envelope(pageViewPerformanceData, Telemetry.PageViewPerformance.envelopeType);
                                    this.context.track(pageViewPerformanceEnvelope);
                                    this.context._sender.triggerSend();
                                }
                            }
                        } catch (e) {
                            _InternalLogging.throwInternalNonUserActionable(LoggingSeverity.CRITICAL, "trackPageView failed on page load calculation: " + JSON.stringify(e));
                        }
                    }, 100);
                }

                // track the initial page view
                var pageView = new Telemetry.PageView(name, url, durationMs, properties, measurements);
                var pageViewData = new ApplicationInsights.Telemetry.Common.Data<ApplicationInsights.Telemetry.PageView>(Telemetry.PageView.dataType, pageView);
                var pageViewEnvelope = new Telemetry.Common.Envelope(pageViewData, Telemetry.PageView.envelopeType);

                this.context.track(pageViewEnvelope);
                setTimeout(() => {
                    // fire this event as soon as initial code execution completes in case the user navigates away
                    this.context._sender.triggerSend();
                }, 100);
            } catch (e) {
                _InternalLogging.throwInternalNonUserActionable(LoggingSeverity.CRITICAL, "trackPageView failed, page view will not be collected: " + JSON.stringify(e));
            }
        }

        /**
         * Start timing an extended event. Call {@link stopTrackEvent} to log the event when it ends.
         * @param   name    A string that identifies this event uniquely within the document.
         */
        public startTrackEvent(name: string) {
            try {
                this._eventTracking.start(name);
            } catch (e) {
                _InternalLogging.throwInternalNonUserActionable(LoggingSeverity.CRITICAL, "startTrackEvent failed, event will not be collected: " + JSON.stringify(e));
            }
        }

        /** 
         * Log an extended event that you started timing with {@link startTrackEvent}.
         * @param   name    The string you used to identify this event in startTrackEvent.
         * @param   properties  map[string, string] - additional data used to filter events and metrics in the portal. Defaults to empty.
         * @param   measurements    map[string, number] - metrics associated with this event, displayed in Metrics Explorer on the portal. Defaults to empty.
         */
        public stopTrackEvent(name: string, properties?: Object, measurements?: Object) {
            try {
                this._eventTracking.stop(name, undefined, properties, measurements);
            } catch (e) {
                _InternalLogging.throwInternalNonUserActionable(LoggingSeverity.CRITICAL, "stopTrackEvent failed, event will not be collected: " + JSON.stringify(e));
            }
        }

        /** 
         * Log a user action or other occurrence.
         * @param   name    A string to identify this event in the portal.
         * @param   properties  map[string, string] - additional data used to filter events and metrics in the portal. Defaults to empty.
         * @param   measurements    map[string, number] - metrics associated with this event, displayed in Metrics Explorer on the portal. Defaults to empty.
         */
        public trackEvent(name: string, properties?: Object, measurements?: Object) {
            try {
                var eventTelemetry = new Telemetry.Event(name, properties, measurements);
                var data = new ApplicationInsights.Telemetry.Common.Data<ApplicationInsights.Telemetry.Event>(Telemetry.Event.dataType, eventTelemetry);
                var envelope = new Telemetry.Common.Envelope(data, Telemetry.Event.envelopeType);
                this.context.track(envelope);
            } catch (e) {
                _InternalLogging.throwInternalNonUserActionable(LoggingSeverity.CRITICAL, "trackEvent failed, event will not be collected: " + JSON.stringify(e));
            }
        }

        /**
         * Log an exception you have caught.
         * @param   exception   An Error from a catch clause, or the string error message.
         * @param   properties  map[string, string] - additional data used to filter events and metrics in the portal. Defaults to empty.
         * @param   measurements    map[string, number] - metrics associated with this event, displayed in Metrics Explorer on the portal. Defaults to empty.
         */
        public trackException(exception: Error, handledAt?: string, properties?: Object, measurements?: Object) {
            try {
                if (!Util.isError(exception)) {
                    // ensure that we have an error object (user could pass a string/message)
                    try {
                        throw new Error(<any>exception);
                    } catch (error) {
                        exception = error;
                    }
                }

                var exceptionTelemetry = new Telemetry.Exception(exception, handledAt, properties, measurements);
                var data = new ApplicationInsights.Telemetry.Common.Data<ApplicationInsights.Telemetry.Exception>(Telemetry.Exception.dataType, exceptionTelemetry);
                var envelope = new Telemetry.Common.Envelope(data, Telemetry.Exception.envelopeType);
                this.context.track(envelope);
            } catch (e) {
                _InternalLogging.throwInternalNonUserActionable(LoggingSeverity.CRITICAL, "trackException failed, exception will not be collected: " + JSON.stringify(e));
            }
        }

        /**
         * Log a numeric value that is not associated with a specific event. Typically used to send regular reports of performance indicators.
         * To send a single measurement, use just the first two parameters. If you take measurements very frequently, you can reduce the 
         * telemetry bandwidth by aggregating multiple measurements and sending the resulting average at intervals.
         * @param   name    A string that identifies the metric.
         * @param   average Number representing either a single measurement, or the average of several measurements.
         * @param   sampleCount The number of measurements represented by the average. Defaults to 1.
         * @param   min The smallest measurement in the sample. Defaults to the average.
         * @param   max The largest measurement in the sample. Defaults to the average.
         */
        public trackMetric(name: string, average: number, sampleCount?: number, min?: number, max?: number) {
            try {
                var telemetry = new Telemetry.Metric(name, average, sampleCount, min, max);
                var data = new ApplicationInsights.Telemetry.Common.Data<ApplicationInsights.Telemetry.Metric>(Telemetry.Metric.dataType, telemetry);
                var envelope = new Telemetry.Common.Envelope(data, Telemetry.Metric.envelopeType);

                this.context.track(envelope);
            } catch (e) {
                _InternalLogging.throwInternalNonUserActionable(LoggingSeverity.CRITICAL, "trackMetric failed, metric will not be collected: " + JSON.stringify(e));
            }
        }

        public trackTrace(message: string, properties?: Object) {
            try {
                var telemetry = new Telemetry.Trace(message, properties);
                var data = new ApplicationInsights.Telemetry.Common.Data<ApplicationInsights.Telemetry.Trace>(Telemetry.Trace.dataType, telemetry);
                var envelope = new Telemetry.Common.Envelope(data, Telemetry.Trace.envelopeType);

                this.context.track(envelope);
            } catch (e) {
                _InternalLogging.warnToConsole("trackTrace failed, trace will not be collected: " + JSON.stringify(e));
            }
        }

        /**
         * Immediately send all queued telemetry.
         */
        public flush() {
            try {
                this.context._sender.triggerSend();
            } catch (e) {
                _InternalLogging.throwInternalNonUserActionable(LoggingSeverity.CRITICAL, "flush failed, telemetry will not be collected: " + JSON.stringify(e));
            }
        }

        /**
        * In case of CORS exceptions - construct an exception manually.
        * See this for more info: http://stackoverflow.com/questions/5913978/cryptic-script-error-reported-in-javascript-in-chrome-and-firefox
        */
        private SendCORSException() {
            var exceptionData = Microsoft.ApplicationInsights.Telemetry.Exception.CreateSimpleException(
                "Script error.", "Error", "unknown", "unknown",
                "The browser’s same-origin policy prevents us from getting the details of this exception. The exception occurred in a script loaded from an origin different than the web page. For cross-domain error reporting you can use crossorigin attribute together with appropriate CORS HTTP headers. For more information please see http://www.w3.org/TR/cors/.",
                0, null);

            var data = new ApplicationInsights.Telemetry.Common.Data<ApplicationInsights.Telemetry.Exception>(Telemetry.Exception.dataType, exceptionData);
            var envelope = new Telemetry.Common.Envelope(data, Telemetry.Exception.envelopeType);
            this.context.track(envelope);
        }

        /**
         * The custom error handler for Application Insights
         * @param {string} message - The error message
         * @param {string} url - The url where the error was raised
         * @param {number} lineNumber - The line number where the error was raised
         * @param {number} columnNumber - The column number for the line where the error was raised
         * @param {Error}  error - The Error object
         */
        public _onerror(message: string, url: string, lineNumber: number, columnNumber: number, error: Error) {
            try {
                if (Util.isCrossOriginError(message, url, lineNumber, columnNumber, error)) {
                    this.SendCORSException();
                } else {
                    if (!Util.isError(error)) {
                        // ensure that we have an error object (browser may not pass an error i.e safari)
                        try {
                            throw new Error(message);
                        } catch (exception) {
                            error = exception;
                            if (!error["stack"]) {
                                error["stack"] = "@" + url + ":" + lineNumber + ":" + (columnNumber || 0);
                            }
                        }
                    }

                    this.trackException(error);
                }
            } catch (exception) {
                var errorString =
                    error ? (error.name + ", " + error.message) : "null";

                var exceptionDump: string = Util.dump(exception);

                _InternalLogging.throwInternalNonUserActionable(LoggingSeverity.CRITICAL, "_onerror threw " + exceptionDump + " while logging error, error will not be collected: " + errorString);
            }
        }
    }

    /**
     * Used to record timed events and page views.
     */
    class Timing {
        private _name;
        private _action: (ITimingDetail, number) => void;
        private _events: {
            [key: string]: number;
        };

        constructor(name: string) {
            this._name = name;
            this._events = {};
        }

        public start(name: string) {
            if (typeof this._events[name] !== "undefined") {
                _InternalLogging.throwInternalUserActionable(
                    LoggingSeverity.WARNING,
                    "start" + this._name + " was called more than once for this event without calling stop" + this._name + ". key is '" + name + "'");
            }

            this._events[name] = +new Date;
        }

        public stop(name: string, url: string, properties?: Object, measurements?: Object) {
            var start = this._events[name];
            if (start) {
                var end = +new Date;
                var duration = Telemetry.PageViewPerformance.getDuration(start, end);
                this.action(name, url, duration, properties, measurements);
            } else {
                _InternalLogging.throwInternalUserActionable(
                    LoggingSeverity.WARNING,
                    "stop" + this._name + " was called without a corresponding start" + this._name + " . Event name is '" + name + "'");
            }

            delete this._events[name];
            this._events[name] = undefined;
        }

        public action: (name?: string, url?: string, duration?: number, properties?: Object, measurements?: Object) => void;
    }
}<|MERGE_RESOLUTION|>--- conflicted
+++ resolved
@@ -6,11 +6,7 @@
 module Microsoft.ApplicationInsights {
     "use strict";
 
-<<<<<<< HEAD
     export var Version = "0.15.20150630.5";
-=======
-    export var Version = "0.15.20150624.1";
->>>>>>> be53ea44
 
     export interface IConfig {
         instrumentationKey: string;
