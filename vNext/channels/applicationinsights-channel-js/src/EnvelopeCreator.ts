--- conflicted
+++ resolved
@@ -257,11 +257,7 @@
             this._logger.throwInternal(
                 LoggingSeverity.CRITICAL,
                 _InternalMessageId.TelemetryEnvelopeInvalid, "telemetryItem.baseData cannot be null.");
-<<<<<<< HEAD
-            }
-=======
-        }
->>>>>>> a7f7fdcb
+        }
 
         let customProperties = {};
         let customMeasurements = {};
