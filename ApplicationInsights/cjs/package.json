--- conflicted
+++ resolved
@@ -1,10 +1,6 @@
 {
     "name": "applicationinsights-analytics-js",
-<<<<<<< HEAD
-    "version": "0.0.84",
-=======
     "version": "0.0.88",
->>>>>>> ab72c21d
     "description": "Microsoft Application Insights Javascript SDK APIs for commonjs",
     "main": "bundle/applicationinsights-analytics-js.js",
     "types": "bundle/applicationinsights-analytics-js.d.ts",
