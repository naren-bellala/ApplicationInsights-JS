--- conflicted
+++ resolved
@@ -1,13 +1,8 @@
-<<<<<<< HEAD
-﻿import { RequestHeaders, Util, CorrelationIdHelper } from 'applicationinsights-common';
-import { LoggingSeverity, _InternalMessageId, _InternalLogging } from 'applicationinsights-core-js';
-=======
 ﻿import {
-    RequestHeaders, Util, LoggingSeverity,
-    _InternalMessageId, _InternalLogging, CorrelationIdHelper,
+    RequestHeaders, Util, CorrelationIdHelper,
     RemoteDependencyData, DateTimeUtils
 } from 'applicationinsights-common';
->>>>>>> 5a186d62
+import { LoggingSeverity, _InternalMessageId, IDiagnosticLogger } from 'applicationinsights-core-js';
 import { ajaxRecord } from './ajaxRecord';
 import { EventHelper } from './ajaxUtils';
 import { ApplicationInsights } from '../../ApplicationInsights';
